# pytorch-ccl

This repository holds PyTorch bindings maintained by Intel for the Intel® oneAPI Collective Communications Library (oneCCL).


# Introduction

[PyTorch](https://github.com/pytorch/pytorch) is an open-source machine learning framework.

<<<<<<< HEAD
[Intel oneCCL](https://github.com/intel/oneccl)(collective commnication library) is a library for efficient distributed deep learning training implementing such collectives like allreduce, allgather, bcast. For more information on oneCCL, please refer to the [oneCCL documentation](https://intel.github.io/oneccl).
=======
oneCCL is a library for efficient distributed deep learning training that implements collectives such as allreduce, allgather, and bcast. For more information on oneCCL, please refer to the [oneCCL documentation](https://github.com/intel/oneccl).
>>>>>>> a09d4e92

The `pytorch-ccl` module implements the PyTorch C10D ProcessGroup API and can be dynamically loaded as an external ProcessGroup.


# Requirements

PyTorch 1.3.x or newer (TODO - specify version with support of dynamic loading of external ProcessGroup)

Intel® oneAPI Collective Communications Library


# Installation

To install `pytoch-ccl`:

1. Install PyTorch.

<<<<<<< HEAD
2. Install Intel oneCCL (please refer to [this page](https://intel.github.io/oneccl/installation.html)).
=======
2. Install oneCCL (please refer to [this page](https://github.com/intel/oneccl)).
>>>>>>> a09d4e92

3. Source the oneCCL environment.

```
$ source <ccl_install_path>/env/setvars.sh
```

4. Install the `pytorch-ccl` pip package.

```
$ pip setup.py install 
```


# Usage

example.py

```python

import torch.nn.parallel
import torch.distributed as dist

...

backend = 'ccl'
dist.init_process_group(backend, ...)
model = torch.nn.parallel.DistributedDataParallel(model, ...)

...
```

```
$ source <ccl_install_path>/env/setvars.sh
$ mpirun -n <N> -ppn <PPN> -f <hostfile> python example.py

```


# License
[BSD License](https://github.com/intel/pytorch-ccl/blob/master/LICENSE)<|MERGE_RESOLUTION|>--- conflicted
+++ resolved
@@ -7,11 +7,7 @@
 
 [PyTorch](https://github.com/pytorch/pytorch) is an open-source machine learning framework.
 
-<<<<<<< HEAD
 [Intel oneCCL](https://github.com/intel/oneccl)(collective commnication library) is a library for efficient distributed deep learning training implementing such collectives like allreduce, allgather, bcast. For more information on oneCCL, please refer to the [oneCCL documentation](https://intel.github.io/oneccl).
-=======
-oneCCL is a library for efficient distributed deep learning training that implements collectives such as allreduce, allgather, and bcast. For more information on oneCCL, please refer to the [oneCCL documentation](https://github.com/intel/oneccl).
->>>>>>> a09d4e92
 
 The `pytorch-ccl` module implements the PyTorch C10D ProcessGroup API and can be dynamically loaded as an external ProcessGroup.
 
@@ -29,11 +25,7 @@
 
 1. Install PyTorch.
 
-<<<<<<< HEAD
 2. Install Intel oneCCL (please refer to [this page](https://intel.github.io/oneccl/installation.html)).
-=======
-2. Install oneCCL (please refer to [this page](https://github.com/intel/oneccl)).
->>>>>>> a09d4e92
 
 3. Source the oneCCL environment.
 
