# pytorch-ccl

This repository holds PyTorch bindings maintained by Intel for the Intel® oneAPI Collective Communications Library (oneCCL).


# Introduction

PyTorch is an open-source machine learning [framework](https://github.com/pytorch/pytorch).

oneCCL is a library for efficient distributed deep learning training that implements collectives such as allreduce, allgather, and bcast. For more information on oneCCL, please refer to the [oneCCL documentation](https://github.com/intel/oneccl).

The `pytorch-ccl` module implements the PyTorch C10D ProcessGroup API and can be dynamically loaded as an external ProcessGroup.


# Requirements

PyTorch 1.3.x or newer (TODO - specify version with support of dynamic loading of external ProcessGroup)

Intel® oneAPI Collective Communications Library


# Installation

To install `pytoch-ccl`:

1. Install PyTorch.

2. Install oneCCL (please refer to [this page](https://github.com/intel/oneccl)).

3. Source the oneCCL environment.

```
<<<<<<< HEAD
$ source <ccl_install_path>/env/setvars.sh
=======
$ source <ccl_install_path>/env/vars.sh
>>>>>>> 9d1d2f46
```

4. Install the `pytorch-ccl` pip package.

```
$ pip setup.py install 
```


# Usage

example.py

```python

import torch.nn.parallel
import torch.distributed as dist

...

backend = 'ccl'
dist.init_process_group(backend, ...)
model = torch.nn.parallel.DistributedDataParallel(model, ...)

...
```

```
<<<<<<< HEAD
$ source <ccl_install_path>/env/setvars.sh
=======
$ source <ccl_install_path>/env/vars.sh
>>>>>>> 9d1d2f46
$ mpirun -n <N> -ppn <PPN> -f <hostfile> python example.py

```


# License
[BSD License](https://github.com/intel/pytorch-ccl/blob/master/LICENSE)<|MERGE_RESOLUTION|>--- conflicted
+++ resolved
@@ -30,11 +30,7 @@
 3. Source the oneCCL environment.
 
 ```
-<<<<<<< HEAD
 $ source <ccl_install_path>/env/setvars.sh
-=======
-$ source <ccl_install_path>/env/vars.sh
->>>>>>> 9d1d2f46
 ```
 
 4. Install the `pytorch-ccl` pip package.
@@ -63,11 +59,7 @@
 ```
 
 ```
-<<<<<<< HEAD
 $ source <ccl_install_path>/env/setvars.sh
-=======
-$ source <ccl_install_path>/env/vars.sh
->>>>>>> 9d1d2f46
 $ mpirun -n <N> -ppn <PPN> -f <hostfile> python example.py
 
 ```
