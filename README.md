--- conflicted
+++ resolved
@@ -30,7 +30,7 @@
 3. Source the oneCCL environment.
 
 ```
-$ source <ccl_install_path>/env/cclvars.sh
+$ source <ccl_install_path>/env/vars.sh
 ```
 
 4. Install the `pytorch-ccl` pip package.
@@ -57,16 +57,9 @@
 
 ...
 ```
-<<<<<<< HEAD
 
 ```
-$ source <ccl_install_path>/env/cclvars.sh
-$ mpirun -n <N> -ppn <PPN> -f <hostfile> python example.py
-=======
->>>>>>> 0e3032a2
-
-```
-$ source <ccl_install_path>/bin/cclvars.sh
+$ source <ccl_install_path>/env/vars.sh
 $ mpirun -n <N> -ppn <PPN> -f <hostfile> python example.py
 
 ```
